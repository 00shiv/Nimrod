--- conflicted
+++ resolved
@@ -589,15 +589,10 @@
 
 proc semOverloadedCallAnalyseEffects(c: PContext, n: PNode, nOrig: PNode,
                                      flags: TExprFlags): PNode =
-<<<<<<< HEAD
   if flags*{efInTypeOf, efWantIterator} != {}:
     # consider: 'for x in pReturningArray()' --> we don't want the restriction
     # to 'skIterator' anymore; skIterator is preferred in sigmatch already for
     # typeof support.
-=======
-  if {efInTypeOf, efWantIterator} * flags != {}:
-    # consider 'proc p(): seq[int];  for x in p()' here and
->>>>>>> 92e10e4b
     # for ``type(countup(1,3))``, see ``tests/ttoseq``.
     result = semOverloadedCall(c, n, nOrig,
       {skProc, skMethod, skConverter, skMacro, skTemplate, skIterator})
